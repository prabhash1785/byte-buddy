--- conflicted
+++ resolved
@@ -82,12 +82,8 @@
 
         @Override
         public boolean isVisibleTo(TypeDescription typeDescription) {
-<<<<<<< HEAD
-            return getDeclaringType().isVisibleTo(typeDescription)
-                    && getFieldType().isVisibleTo(typeDescription)
-=======
             return getDeclaringType().asRawType().isVisibleTo(typeDescription)
->>>>>>> c875196c
+                    && getType().asRawType().isVisibleTo(typeDescription)
                     && (isPublic()
                     || typeDescription.equals(getDeclaringType())
                     || (isProtected() && getDeclaringType().asRawType().isAssignableFrom(typeDescription))
@@ -232,8 +228,8 @@
         public Latent(GenericTypeDescription declaringType, FieldDescription.Token token) {
             this(declaringType,
                     token.getName(),
+                    token.getModifiers(),
                     token.getType(),
-                    token.getModifiers(),
                     token.getAnnotations());
         }
 
@@ -248,13 +244,13 @@
          */
         public Latent(GenericTypeDescription declaringType,
                       String fieldName,
+                      int modifiers,
                       GenericTypeDescription fieldType,
-                      int modifiers,
                       List<? extends AnnotationDescription> declaredAnnotations) {
             this.declaringType = declaringType;
             this.fieldName = fieldName;
+            this.modifiers = modifiers;
             this.fieldType = fieldType;
-            this.modifiers = modifiers;
             this.declaredAnnotations = declaredAnnotations;
         }
 
