package net.bytebuddy.asm;

import net.bytebuddy.ByteBuddy;
import net.bytebuddy.dynamic.loading.ClassLoadingStrategy;
import org.junit.Test;
import org.junit.runner.RunWith;
import org.junit.runners.Parameterized;

import java.util.Arrays;
import java.util.Collection;

import static net.bytebuddy.matcher.ElementMatchers.named;
import static org.hamcrest.MatcherAssert.assertThat;
import static org.hamcrest.core.Is.is;

@RunWith(Parameterized.class)
public class AdviceSuppressionTest {

    private static final String FOO = "foo";

    @Parameterized.Parameters
    public static Collection<Object[]> data() {
        return Arrays.asList(new Object[][]{
                {BooleanAdvice.class},
                {ByteAdvice.class},
                {ShortAdvice.class},
                {CharacterAdvice.class},
                {IntegerAdvice.class},
                {LongAdvice.class},
                {FloatAdvice.class},
                {DoubleAdvice.class},
                {ReferenceAdvice.class}
        });
    }

    private final Class<?> type;

    public AdviceSuppressionTest(Class<?> type) {
        this.type = type;
    }

    @Test
    public void testIllegalAssignment() throws Exception {
        Class<?> dynamicType = new ByteBuddy()
                .redefine(Sample.class)
<<<<<<< HEAD
                .visit(new AsmVisitorWrapper.ForDeclaredMethods().writerFlags(ClassWriter.COMPUTE_MAXS).method(named(FOO), Advice.to(type)))
=======
                .visit(Advice.to(type).on(named(FOO)))
>>>>>>> 0dcf6acc
                .make()
                .load(null, ClassLoadingStrategy.Default.WRAPPER)
                .getLoaded();
        assertThat(dynamicType.getDeclaredMethod(FOO).invoke(dynamicType.newInstance()), is((Object) FOO));
    }

    public static class Sample {

        public String foo() {
            return FOO;
        }
    }

    public static class BooleanAdvice {

        @Advice.OnMethodEnter(suppress = RuntimeException.class)
        public static boolean enter() {
            throw new RuntimeException();
        }

        @Advice.OnMethodExit
        @SuppressWarnings("all")
        public static void exit(@Advice.Enter boolean value) {
            if (value) {
                throw new AssertionError();
            }
        }
    }

    public static class ByteAdvice {

        @Advice.OnMethodEnter(suppress = RuntimeException.class)
        public static byte enter() {
            throw new RuntimeException();
        }

        @Advice.OnMethodExit
        public static void exit(@Advice.Enter byte value) {
            if (value != 0) {
                throw new AssertionError();
            }
        }
    }

    public static class ShortAdvice {

        @Advice.OnMethodEnter(suppress = RuntimeException.class)
        public static short enter() {
            throw new RuntimeException();
        }

        @Advice.OnMethodExit
        public static void exit(@Advice.Enter short value) {
            if (value != 0) {
                throw new AssertionError();
            }
        }
    }

    public static class CharacterAdvice {

        @Advice.OnMethodEnter(suppress = RuntimeException.class)
        public static byte enter() {
            throw new RuntimeException();
        }

        @Advice.OnMethodExit
        public static void exit(@Advice.Enter byte value) {
            if (value != 0) {
                throw new AssertionError();
            }
        }
    }

    public static class IntegerAdvice {

        @Advice.OnMethodEnter(suppress = RuntimeException.class)
        public static int enter() {
            throw new RuntimeException();
        }

        @Advice.OnMethodExit
        public static void exit(@Advice.Enter int value) {
            if (value != 0) {
                throw new AssertionError();
            }
        }
    }

    public static class LongAdvice {

        @Advice.OnMethodEnter(suppress = RuntimeException.class)
        public static long enter() {
            throw new RuntimeException();
        }

        @Advice.OnMethodExit
        public static void exit(@Advice.Enter long value) {
            if (value != 0) {
                throw new AssertionError();
            }
        }
    }

    public static class FloatAdvice {

        @Advice.OnMethodEnter(suppress = RuntimeException.class)
        public static float enter() {
            throw new RuntimeException();
        }

        @Advice.OnMethodExit
        public static void exit(@Advice.Enter float value) {
            if (value != 0) {
                throw new AssertionError();
            }
        }
    }

    public static class DoubleAdvice {

        @Advice.OnMethodEnter(suppress = RuntimeException.class)
        public static double enter() {
            throw new RuntimeException();
        }

        @Advice.OnMethodExit
        public static void exit(@Advice.Enter double value) {
            if (value != 0) {
                throw new AssertionError();
            }
        }
    }

    public static class ReferenceAdvice {

        @Advice.OnMethodEnter(suppress = RuntimeException.class)
        public static Object enter() {
            throw new RuntimeException();
        }

        @Advice.OnMethodExit
        public static void exit(@Advice.Enter Object value) {
            if (value != null) {
                throw new AssertionError();
            }
        }
    }

}<|MERGE_RESOLUTION|>--- conflicted
+++ resolved
@@ -43,11 +43,7 @@
     public void testIllegalAssignment() throws Exception {
         Class<?> dynamicType = new ByteBuddy()
                 .redefine(Sample.class)
-<<<<<<< HEAD
-                .visit(new AsmVisitorWrapper.ForDeclaredMethods().writerFlags(ClassWriter.COMPUTE_MAXS).method(named(FOO), Advice.to(type)))
-=======
                 .visit(Advice.to(type).on(named(FOO)))
->>>>>>> 0dcf6acc
                 .make()
                 .load(null, ClassLoadingStrategy.Default.WRAPPER)
                 .getLoaded();
