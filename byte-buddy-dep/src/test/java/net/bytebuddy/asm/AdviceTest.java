package net.bytebuddy.asm;

import net.bytebuddy.ByteBuddy;
import net.bytebuddy.description.annotation.AnnotationList;
import net.bytebuddy.description.method.MethodDescription;
import net.bytebuddy.description.method.ParameterDescription;
import net.bytebuddy.description.method.ParameterList;
import net.bytebuddy.description.type.TypeDescription;
import net.bytebuddy.dynamic.ClassFileLocator;
import net.bytebuddy.dynamic.loading.ClassLoadingStrategy;
import net.bytebuddy.implementation.bytecode.StackSize;
import net.bytebuddy.test.utility.ObjectPropertyAssertion;
import org.junit.Test;

import java.io.IOException;
import java.lang.reflect.Constructor;
import java.lang.reflect.InvocationTargetException;
import java.lang.reflect.Modifier;
import java.util.Arrays;
import java.util.Iterator;

import static junit.framework.TestCase.fail;
import static net.bytebuddy.matcher.ElementMatchers.named;
import static org.hamcrest.CoreMatchers.*;
import static org.hamcrest.MatcherAssert.assertThat;
import static org.mockito.Mockito.mock;
import static org.mockito.Mockito.when;

public class AdviceTest {

    private static final String FOO = "foo", BAR = "bar", QUX = "qux", BAZ = "baz";

    private static final String ENTER = "enter", EXIT = "exit", INSIDE = "inside", THROWABLE = "throwable";

    private static final int VALUE = 42;

    @Test
    public void testTrivialAdvice() throws Exception {
        Class<?> type = new ByteBuddy()
                .redefine(Sample.class)
<<<<<<< HEAD
                .visit(new AsmVisitorWrapper.ForDeclaredMethods().writerFlags(ClassWriter.COMPUTE_MAXS).method(named(FOO), Advice.to(TrivialAdvice.class)))
=======
                .visit(Advice.to(TrivialAdvice.class).on(named(FOO)))
>>>>>>> 0dcf6acc
                .make()
                .load(null, ClassLoadingStrategy.Default.WRAPPER)
                .getLoaded();
        assertThat(type.getDeclaredMethod(FOO).invoke(type.newInstance()), is((Object) FOO));
        assertThat(type.getDeclaredField(ENTER).get(null), is((Object) 1));
        assertThat(type.getDeclaredField(EXIT).get(null), is((Object) 1));
    }

    @Test
    public void testAdviceWithImplicitArgument() throws Exception {
        Class<?> type = new ByteBuddy()
                .redefine(Sample.class)
<<<<<<< HEAD
                .visit(new AsmVisitorWrapper.ForDeclaredMethods().writerFlags(ClassWriter.COMPUTE_MAXS).method(named(BAR), Advice.to(ArgumentAdvice.class)))
=======
                .visit(Advice.to(ArgumentAdvice.class).on(named(BAR)))
>>>>>>> 0dcf6acc
                .make()
                .load(null, ClassLoadingStrategy.Default.WRAPPER)
                .getLoaded();
        assertThat(type.getDeclaredMethod(BAR, String.class).invoke(type.newInstance(), BAR), is((Object) BAR));
        assertThat(type.getDeclaredField(ENTER).get(null), is((Object) 1));
        assertThat(type.getDeclaredField(EXIT).get(null), is((Object) 1));
    }

    @Test
    public void testAdviceWithExplicitArgument() throws Exception {
        Class<?> type = new ByteBuddy()
                .redefine(Sample.class)
<<<<<<< HEAD
                .visit(new AsmVisitorWrapper.ForDeclaredMethods().writerFlags(ClassWriter.COMPUTE_MAXS).method(named(QUX), Advice.to(ArgumentAdviceExplicit.class)))
=======
                .visit(Advice.to(ArgumentAdviceExplicit.class).on(named(QUX)))
>>>>>>> 0dcf6acc
                .make()
                .load(null, ClassLoadingStrategy.Default.WRAPPER)
                .getLoaded();
        assertThat(type.getDeclaredMethod(QUX, String.class, String.class).invoke(type.newInstance(), FOO, BAR), is((Object) (FOO + BAR)));
        assertThat(type.getDeclaredField(ENTER).get(null), is((Object) 1));
        assertThat(type.getDeclaredField(EXIT).get(null), is((Object) 1));
    }

    @Test
    public void testAdviceWithThisReference() throws Exception {
        Class<?> type = new ByteBuddy()
                .redefine(Sample.class)
<<<<<<< HEAD
                .visit(new AsmVisitorWrapper.ForDeclaredMethods().writerFlags(ClassWriter.COMPUTE_MAXS).method(named(FOO), Advice.to(ThisReferenceAdvice.class)))
=======
                .visit(Advice.to(ThisReferenceAdvice.class).on(named(FOO)))
>>>>>>> 0dcf6acc
                .make()
                .load(null, ClassLoadingStrategy.Default.WRAPPER)
                .getLoaded();
        assertThat(type.getDeclaredMethod(FOO).invoke(type.newInstance()), is((Object) FOO));
        assertThat(type.getDeclaredField(ENTER).get(null), is((Object) 1));
        assertThat(type.getDeclaredField(EXIT).get(null), is((Object) 1));
    }

    @Test
    public void testAdviceWithEntranceValue() throws Exception {
        Class<?> type = new ByteBuddy()
                .redefine(Sample.class)
<<<<<<< HEAD
                .visit(new AsmVisitorWrapper.ForDeclaredMethods().writerFlags(ClassWriter.COMPUTE_MAXS).method(named(FOO), Advice.to(EntranceValueAdvice.class)))
=======
                .visit(Advice.to(EntranceValueAdvice.class).on(named(FOO)))
>>>>>>> 0dcf6acc
                .make()
                .load(null, ClassLoadingStrategy.Default.WRAPPER)
                .getLoaded();
        assertThat(type.getDeclaredMethod(FOO).invoke(type.newInstance()), is((Object) FOO));
        assertThat(type.getDeclaredField(ENTER).get(null), is((Object) 1));
        assertThat(type.getDeclaredField(EXIT).get(null), is((Object) 1));
    }

    @Test
    public void testAdviceWithReturnValue() throws Exception {
        Class<?> type = new ByteBuddy()
                .redefine(Sample.class)
<<<<<<< HEAD
                .visit(new AsmVisitorWrapper.ForDeclaredMethods().writerFlags(ClassWriter.COMPUTE_MAXS).method(named(FOO), Advice.to(ReturnValueAdvice.class)))
=======
                .visit(Advice.to(ReturnValueAdvice.class).on(named(FOO)))
>>>>>>> 0dcf6acc
                .make()
                .load(null, ClassLoadingStrategy.Default.WRAPPER)
                .getLoaded();
        assertThat(type.getDeclaredMethod(FOO).invoke(type.newInstance()), is((Object) FOO));
        assertThat(type.getDeclaredField(ENTER).get(null), is((Object) 0));
        assertThat(type.getDeclaredField(EXIT).get(null), is((Object) 1));
    }

    @Test
    public void testAdviceNotSkipExceptionImplicit() throws Exception {
        Class<?> type = new ByteBuddy()
                .redefine(Sample.class)
<<<<<<< HEAD
                .visit(new AsmVisitorWrapper.ForDeclaredMethods().writerFlags(ClassWriter.COMPUTE_MAXS).method(named(FOO + BAR), Advice.to(TrivialAdvice.class)))
=======
                .visit(Advice.to(TrivialAdvice.class).on(named(FOO + BAR)))
>>>>>>> 0dcf6acc
                .make()
                .load(null, ClassLoadingStrategy.Default.WRAPPER)
                .getLoaded();
        try {
            type.getDeclaredMethod(FOO + BAR).invoke(type.newInstance());
            fail();
        } catch (InvocationTargetException exception) {
            assertThat(exception.getCause(), instanceOf(RuntimeException.class));
        }
        assertThat(type.getDeclaredField(ENTER).get(null), is((Object) 1));
        assertThat(type.getDeclaredField(EXIT).get(null), is((Object) 1));
    }

    @Test
    public void testAdviceSkipExceptionImplicit() throws Exception {
        Class<?> type = new ByteBuddy()
                .redefine(Sample.class)
<<<<<<< HEAD
                .visit(new AsmVisitorWrapper.ForDeclaredMethods().writerFlags(ClassWriter.COMPUTE_MAXS).method(named(FOO + BAR), Advice.to(TrivialAdviceSkipException.class)))
=======
                .visit(Advice.to(TrivialAdviceSkipException.class).on(named(FOO + BAR)))
>>>>>>> 0dcf6acc
                .make()
                .load(null, ClassLoadingStrategy.Default.WRAPPER)
                .getLoaded();
        try {
            type.getDeclaredMethod(FOO + BAR).invoke(type.newInstance());
            fail();
        } catch (InvocationTargetException exception) {
            assertThat(exception.getCause(), instanceOf(RuntimeException.class));
        }
        assertThat(type.getDeclaredField(ENTER).get(null), is((Object) 1));
        assertThat(type.getDeclaredField(EXIT).get(null), is((Object) 0));
    }

    @Test
    public void testAdviceNotSkipExceptionExplicit() throws Exception {
        Class<?> type = new ByteBuddy()
                .redefine(Sample.class)
<<<<<<< HEAD
                .visit(new AsmVisitorWrapper.ForDeclaredMethods().writerFlags(ClassWriter.COMPUTE_MAXS).method(named(BAR + BAZ), Advice.to(TrivialAdvice.class)))
=======
                .visit(Advice.to(TrivialAdvice.class).on(named(BAR + BAZ)))
>>>>>>> 0dcf6acc
                .make()
                .load(null, ClassLoadingStrategy.Default.WRAPPER)
                .getLoaded();
        try {
            type.getDeclaredMethod(BAR + BAZ).invoke(type.newInstance());
            fail();
        } catch (InvocationTargetException exception) {
            assertThat(exception.getCause(), instanceOf(NullPointerException.class));
        }
        assertThat(type.getDeclaredField(ENTER).get(null), is((Object) 1));
        assertThat(type.getDeclaredField(EXIT).get(null), is((Object) 1));
    }

    @Test
    public void testAdviceSkipExceptionExplicit() throws Exception {
        Class<?> type = new ByteBuddy()
                .redefine(Sample.class)
<<<<<<< HEAD
                .visit(new AsmVisitorWrapper.ForDeclaredMethods().writerFlags(ClassWriter.COMPUTE_MAXS).method(named(BAR + BAZ), Advice.to(TrivialAdviceSkipException.class)))
=======
                .visit(Advice.to(TrivialAdviceSkipException.class).on(named(BAR + BAZ)))
>>>>>>> 0dcf6acc
                .make()
                .load(null, ClassLoadingStrategy.Default.WRAPPER)
                .getLoaded();
        try {
            type.getDeclaredMethod(BAR + BAZ).invoke(type.newInstance());
            fail();
        } catch (InvocationTargetException exception) {
            assertThat(exception.getCause(), instanceOf(NullPointerException.class));
        }
        assertThat(type.getDeclaredField(ENTER).get(null), is((Object) 1));
        assertThat(type.getDeclaredField(EXIT).get(null), is((Object) 0));
    }

    @Test
    public void testAdviceSkipExceptionDoesNotSkipNonException() throws Exception {
        Class<?> type = new ByteBuddy()
                .redefine(Sample.class)
<<<<<<< HEAD
                .visit(new AsmVisitorWrapper.ForDeclaredMethods().writerFlags(ClassWriter.COMPUTE_MAXS).method(named(FOO), Advice.to(TrivialAdviceSkipException.class)))
=======
                .visit(Advice.to(TrivialAdviceSkipException.class).on(named(FOO)))
>>>>>>> 0dcf6acc
                .make()
                .load(null, ClassLoadingStrategy.Default.WRAPPER)
                .getLoaded();
        assertThat(type.getDeclaredMethod(FOO).invoke(type.newInstance()), is((Object) FOO));
        assertThat(type.getDeclaredField(ENTER).get(null), is((Object) 1));
        assertThat(type.getDeclaredField(EXIT).get(null), is((Object) 1));
    }

    @Test
    public void testObsoleteReturnValue() throws Exception {
        Class<?> type = new ByteBuddy()
                .redefine(Sample.class)
<<<<<<< HEAD
                .visit(new AsmVisitorWrapper.ForDeclaredMethods().writerFlags(ClassWriter.COMPUTE_MAXS).method(named(FOO), Advice.to(ObsoleteReturnValueAdvice.class)))
=======
                .visit(Advice.to(ObsoleteReturnValueAdvice.class).on(named(FOO)))
>>>>>>> 0dcf6acc
                .make()
                .load(null, ClassLoadingStrategy.Default.WRAPPER)
                .getLoaded();
        assertThat(type.getDeclaredMethod(FOO).invoke(type.newInstance()), is((Object) FOO));
        assertThat(type.getDeclaredField(ENTER).get(null), is((Object) 1));
        assertThat(type.getDeclaredField(EXIT).get(null), is((Object) 0));
    }

    @Test
    public void testUnusedReturnValue() throws Exception {
        Class<?> type = new ByteBuddy()
                .redefine(Sample.class)
<<<<<<< HEAD
                .visit(new AsmVisitorWrapper.ForDeclaredMethods().writerFlags(ClassWriter.COMPUTE_MAXS).method(named(FOO), Advice.to(UnusedReturnValueAdvice.class)))
=======
                .visit(Advice.to(UnusedReturnValueAdvice.class).on(named(FOO)))
>>>>>>> 0dcf6acc
                .make()
                .load(null, ClassLoadingStrategy.Default.WRAPPER)
                .getLoaded();
        assertThat(type.getDeclaredMethod(FOO).invoke(type.newInstance()), is((Object) FOO));
        assertThat(type.getDeclaredField(ENTER).get(null), is((Object) 1));
        assertThat(type.getDeclaredField(EXIT).get(null), is((Object) 1));
    }

    @Test
    public void testVariableMappingAdviceLarger() throws Exception {
        Class<?> type = new ByteBuddy()
                .redefine(Sample.class)
<<<<<<< HEAD
                .visit(new AsmVisitorWrapper.ForDeclaredMethods().writerFlags(ClassWriter.COMPUTE_MAXS).method(named(BAR), Advice.to(AdviceWithVariableValues.class)))
=======
                .visit(Advice.to(AdviceWithVariableValues.class).on(named(BAR)))
>>>>>>> 0dcf6acc
                .make()
                .load(null, ClassLoadingStrategy.Default.WRAPPER)
                .getLoaded();
        assertThat(type.getDeclaredMethod(BAR, String.class).invoke(type.newInstance(), FOO + BAR + QUX + BAZ), is((Object) (FOO + BAR + QUX + BAZ)));
        assertThat(type.getDeclaredField(ENTER).get(null), is((Object) 1));
        assertThat(type.getDeclaredField(EXIT).get(null), is((Object) 1));
    }

    @Test
    public void testVariableMappingInstrumentedLarger() throws Exception {
        Class<?> type = new ByteBuddy()
                .redefine(Sample.class)
<<<<<<< HEAD
                .visit(new AsmVisitorWrapper.ForDeclaredMethods().writerFlags(ClassWriter.COMPUTE_MAXS).method(named(QUX + BAZ), Advice.to(AdviceWithVariableValues.class)))
=======
                .visit(Advice.to(AdviceWithVariableValues.class).on(named(QUX + BAZ)))
>>>>>>> 0dcf6acc
                .make()
                .load(null, ClassLoadingStrategy.Default.WRAPPER)
                .getLoaded();
        assertThat(type.getDeclaredMethod(QUX + BAZ).invoke(type.newInstance()), is((Object) (FOO + BAR + QUX + BAZ)));
        assertThat(type.getDeclaredField(ENTER).get(null), is((Object) 1));
        assertThat(type.getDeclaredField(EXIT).get(null), is((Object) 1));
    }

    @Test
    public void testExceptionWhenNotThrown() throws Exception {
        Class<?> type = new ByteBuddy()
                .redefine(Sample.class)
<<<<<<< HEAD
                .visit(new AsmVisitorWrapper.ForDeclaredMethods().writerFlags(ClassWriter.COMPUTE_MAXS).method(named(FOO), Advice.to(ThrowableAdvice.class)))
=======
                .visit(Advice.to(ThrowableAdvice.class).on(named(FOO)))
>>>>>>> 0dcf6acc
                .make()
                .load(null, ClassLoadingStrategy.Default.WRAPPER)
                .getLoaded();
        assertThat(type.getDeclaredMethod(FOO).invoke(type.newInstance()), is((Object) (FOO)));
        assertThat(type.getDeclaredField(THROWABLE).get(null), nullValue(Object.class));
    }

    @Test
    public void testExceptionWhenThrown() throws Exception {
        Class<?> type = new ByteBuddy()
                .redefine(Sample.class)
<<<<<<< HEAD
                .visit(new AsmVisitorWrapper.ForDeclaredMethods().writerFlags(ClassWriter.COMPUTE_MAXS).method(named(FOO + BAR), Advice.to(ThrowableAdvice.class)))
=======
                .visit(Advice.to(ThrowableAdvice.class).on(named(FOO + BAR)))
>>>>>>> 0dcf6acc
                .make()
                .load(null, ClassLoadingStrategy.Default.WRAPPER)
                .getLoaded();
        try {
            type.getDeclaredMethod(FOO + BAR).invoke(type.newInstance());
            fail();
        } catch (InvocationTargetException exception) {
            assertThat(exception.getCause(), instanceOf(RuntimeException.class));
        }
        assertThat(type.getDeclaredField(THROWABLE).get(null), instanceOf(RuntimeException.class));
    }

    @Test
    public void testAdviceThrowOnEnter() throws Exception {
        Class<?> type = new ByteBuddy()
                .redefine(TracableSample.class)
<<<<<<< HEAD
                .visit(new AsmVisitorWrapper.ForDeclaredMethods().writerFlags(ClassWriter.COMPUTE_MAXS).method(named(FOO), Advice.to(ThrowOnEnter.class)))
=======
                .visit(Advice.to(ThrowOnEnter.class).on(named(FOO)))
>>>>>>> 0dcf6acc
                .make()
                .load(null, ClassLoadingStrategy.Default.WRAPPER)
                .getLoaded();
        try {
            type.getDeclaredMethod(FOO).invoke(type.newInstance());
            fail();
        } catch (InvocationTargetException exception) {
            assertThat(exception.getCause(), instanceOf(RuntimeException.class));
        }
        assertThat(type.getDeclaredField(ENTER).get(null), is((Object) 1));
        assertThat(type.getDeclaredField(INSIDE).get(null), is((Object) 0));
        assertThat(type.getDeclaredField(EXIT).get(null), is((Object) 0));
    }

    @Test
    public void testAdviceThrowOnExit() throws Exception {
        Class<?> type = new ByteBuddy()
                .redefine(TracableSample.class)
<<<<<<< HEAD
                .visit(new AsmVisitorWrapper.ForDeclaredMethods().writerFlags(ClassWriter.COMPUTE_MAXS).method(named(FOO), Advice.to(ThrowOnExit.class)))
=======
                .visit(Advice.to(ThrowOnExit.class).on(named(FOO)))
>>>>>>> 0dcf6acc
                .make()
                .load(null, ClassLoadingStrategy.Default.WRAPPER)
                .getLoaded();
        try {
            type.getDeclaredMethod(FOO).invoke(type.newInstance());
            fail();
        } catch (InvocationTargetException exception) {
            assertThat(exception.getCause(), instanceOf(RuntimeException.class));
        }
        assertThat(type.getDeclaredField(ENTER).get(null), is((Object) 1));
        assertThat(type.getDeclaredField(INSIDE).get(null), is((Object) 1));
        assertThat(type.getDeclaredField(EXIT).get(null), is((Object) 1));
    }

    @Test
    public void testAdviceThrowSuppressed() throws Exception {
        Class<?> type = new ByteBuddy()
                .redefine(TracableSample.class)
<<<<<<< HEAD
                .visit(new AsmVisitorWrapper.ForDeclaredMethods().writerFlags(ClassWriter.COMPUTE_MAXS).method(named(FOO), Advice.to(ThrowSuppressed.class)))
=======
                .visit(Advice.to(ThrowSuppressed.class).on(named(FOO)))
>>>>>>> 0dcf6acc
                .make()
                .load(null, ClassLoadingStrategy.Default.WRAPPER)
                .getLoaded();
        type.getDeclaredMethod(FOO).invoke(type.newInstance());
        assertThat(type.getDeclaredField(ENTER).get(null), is((Object) 1));
        assertThat(type.getDeclaredField(INSIDE).get(null), is((Object) 1));
        assertThat(type.getDeclaredField(EXIT).get(null), is((Object) 1));
    }

    @Test
    public void testAdviceThrowNotSuppressedOnEnter() throws Exception {
        Class<?> type = new ByteBuddy()
                .redefine(TracableSample.class)
<<<<<<< HEAD
                .visit(new AsmVisitorWrapper.ForDeclaredMethods().writerFlags(ClassWriter.COMPUTE_MAXS).method(named(FOO), Advice.to(ThrowNotSuppressedOnEnter.class)))
=======
                .visit(Advice.to(ThrowNotSuppressedOnEnter.class).on(named(FOO)))
>>>>>>> 0dcf6acc
                .make()
                .load(null, ClassLoadingStrategy.Default.WRAPPER)
                .getLoaded();
        try {
            type.getDeclaredMethod(FOO).invoke(type.newInstance());
            fail();
        } catch (InvocationTargetException exception) {
            assertThat(exception.getCause(), instanceOf(Exception.class));
        }
        assertThat(type.getDeclaredField(ENTER).get(null), is((Object) 1));
        assertThat(type.getDeclaredField(INSIDE).get(null), is((Object) 0));
        assertThat(type.getDeclaredField(EXIT).get(null), is((Object) 0));
    }

    @Test
    public void testAdviceThrowNotSuppressedOnExit() throws Exception {
        Class<?> type = new ByteBuddy()
                .redefine(TracableSample.class)
<<<<<<< HEAD
                .visit(new AsmVisitorWrapper.ForDeclaredMethods().writerFlags(ClassWriter.COMPUTE_MAXS).method(named(FOO), Advice.to(ThrowNotSuppressedOnExit.class)))
=======
                .visit(Advice.to(ThrowNotSuppressedOnExit.class).on(named(FOO)))
>>>>>>> 0dcf6acc
                .make()
                .load(null, ClassLoadingStrategy.Default.WRAPPER)
                .getLoaded();
        try {
            type.getDeclaredMethod(FOO).invoke(type.newInstance());
            fail();
        } catch (InvocationTargetException exception) {
            assertThat(exception.getCause(), instanceOf(Exception.class));
        }
        assertThat(type.getDeclaredField(ENTER).get(null), is((Object) 1));
        assertThat(type.getDeclaredField(INSIDE).get(null), is((Object) 1));
        assertThat(type.getDeclaredField(EXIT).get(null), is((Object) 1));
    }

    @Test
    public void testThisValueSubstitution() throws Exception {
        Class<?> type = new ByteBuddy()
                .redefine(Box.class)
<<<<<<< HEAD
                .visit(new AsmVisitorWrapper.ForDeclaredMethods().writerFlags(ClassWriter.COMPUTE_MAXS).method(named(FOO), Advice.to(ThisSubstitutionAdvice.class)))
=======
                .visit(Advice.to(ThisSubstitutionAdvice.class).on(named(FOO)))
>>>>>>> 0dcf6acc
                .make()
                .load(null, ClassLoadingStrategy.Default.WRAPPER)
                .getLoaded();
        assertThat(type.getDeclaredMethod(FOO).invoke(type.getDeclaredConstructor(String.class).newInstance(FOO)), is((Object) BAR));
    }

    @Test(expected = IllegalStateException.class)
    public void testIllegalThisValueSubstitution() throws Exception {
        new ByteBuddy()
                .redefine(Box.class)
<<<<<<< HEAD
                .visit(new AsmVisitorWrapper.ForDeclaredMethods().writerFlags(ClassWriter.COMPUTE_MAXS).method(named(FOO), Advice.to(IllegalThisSubstitutionAdvice.class)))
=======
                .visit(Advice.to(IllegalThisSubstitutionAdvice.class).on(named(FOO)))
>>>>>>> 0dcf6acc
                .make();
    }

    @Test
    public void testParameterValueSubstitution() throws Exception {
        Class<?> type = new ByteBuddy()
                .redefine(Box.class)
<<<<<<< HEAD
                .visit(new AsmVisitorWrapper.ForDeclaredMethods().writerFlags(ClassWriter.COMPUTE_MAXS).method(named(BAR), Advice.to(ParameterSubstitutionAdvice.class)))
=======
                .visit(Advice.to(ParameterSubstitutionAdvice.class).on(named(BAR)))
>>>>>>> 0dcf6acc
                .make()
                .load(null, ClassLoadingStrategy.Default.WRAPPER)
                .getLoaded();
        assertThat(type.getDeclaredMethod(BAR, String.class).invoke(null, FOO), is((Object) BAR));
    }

    @Test(expected = IllegalStateException.class)
    public void testIllegalParameterValueSubstitution() throws Exception {
        new ByteBuddy()
                .redefine(Box.class)
<<<<<<< HEAD
                .visit(new AsmVisitorWrapper.ForDeclaredMethods().writerFlags(ClassWriter.COMPUTE_MAXS).method(named(BAR), Advice.to(IllegalParameterSubstitutionAdvice.class)))
=======
                .visit(Advice.to(IllegalParameterSubstitutionAdvice.class).on(named(BAR)))
>>>>>>> 0dcf6acc
                .make();
    }

    @Test
    public void testReturnValueSubstitution() throws Exception {
        Class<?> type = new ByteBuddy()
                .redefine(Sample.class)
<<<<<<< HEAD
                .visit(new AsmVisitorWrapper.ForDeclaredMethods().writerFlags(ClassWriter.COMPUTE_MAXS).method(named(BAR), Advice.to(ReturnSubstitutionAdvice.class)))
=======
                .visit(Advice.to(ReturnSubstitutionAdvice.class).on(named(BAR)))
>>>>>>> 0dcf6acc
                .make()
                .load(null, ClassLoadingStrategy.Default.WRAPPER)
                .getLoaded();
        assertThat(type.getDeclaredMethod(BAR, String.class).invoke(type.newInstance(), FOO), is((Object) BAR));
    }

    @Test(expected = IllegalStateException.class)
    public void testIllegalReturnValueSubstitution() throws Exception {
        new ByteBuddy()
                .redefine(Sample.class)
<<<<<<< HEAD
                .visit(new AsmVisitorWrapper.ForDeclaredMethods().writerFlags(ClassWriter.COMPUTE_MAXS).method(named(FOO), Advice.to(IllegalReturnSubstitutionAdvice.class)))
=======
                .visit(Advice.to(IllegalReturnSubstitutionAdvice.class).on(named(FOO)))
>>>>>>> 0dcf6acc
                .make();
    }

    @Test
    public void testEnterValueSubstitution() throws Exception {
        Class<?> type = new ByteBuddy()
                .redefine(Sample.class)
<<<<<<< HEAD
                .visit(new AsmVisitorWrapper.ForDeclaredMethods().writerFlags(ClassWriter.COMPUTE_MAXS).method(named(FOO), Advice.to(EnterSubstitutionAdvice.class)))
=======
                .visit(Advice.to(EnterSubstitutionAdvice.class).on(named(FOO)))
>>>>>>> 0dcf6acc
                .make()
                .load(null, ClassLoadingStrategy.Default.WRAPPER)
                .getLoaded();
        assertThat(type.getDeclaredMethod(FOO).invoke(type.newInstance()), is((Object) FOO));
    }

    @Test(expected = IllegalStateException.class)
    public void testIllegalEnterValueSubstitution() throws Exception {
        new ByteBuddy()
                .redefine(Sample.class)
<<<<<<< HEAD
                .visit(new AsmVisitorWrapper.ForDeclaredMethods().writerFlags(ClassWriter.COMPUTE_MAXS).method(named(BAR), Advice.to(IllegalEnterSubstitutionAdvice.class)))
=======
                .visit(Advice.to(IllegalEnterSubstitutionAdvice.class).on(named(BAR)))
>>>>>>> 0dcf6acc
                .make();
    }

    @Test
    public void testFieldAdviceImplicit() throws Exception {
        Class<?> type = new ByteBuddy()
                .redefine(FieldSample.class)
                .visit(Advice.to(FieldAdviceImplicit.class).on(named(FOO)))
                .make()
                .load(null, ClassLoadingStrategy.Default.WRAPPER)
                .getLoaded();
        assertThat(type.getDeclaredMethod(FOO).invoke(type.newInstance()), is((Object) FOO));
        assertThat(type.getDeclaredField(ENTER).get(null), is((Object) 1));
        assertThat(type.getDeclaredField(EXIT).get(null), is((Object) 1));
    }

    @Test
    public void testFieldAdviceExplicit() throws Exception {
        Class<?> type = new ByteBuddy()
                .redefine(FieldSample.class)
                .visit(Advice.to(FieldAdviceExplicit.class).on(named(FOO)))
                .make()
                .load(null, ClassLoadingStrategy.Default.WRAPPER)
                .getLoaded();
        assertThat(type.getDeclaredMethod(FOO).invoke(type.newInstance()), is((Object) FOO));
        assertThat(type.getDeclaredField(ENTER).get(null), is((Object) 1));
        assertThat(type.getDeclaredField(EXIT).get(null), is((Object) 1));
    }

    @Test(expected = IllegalArgumentException.class)
    public void testAdviceWithoutAnnotations() throws Exception {
        Advice.to(Object.class);
    }

    @Test(expected = IllegalArgumentException.class)
    public void testDuplicateAdvice() throws Exception {
        Advice.to(IllegalStateException.class);
    }

    @Test(expected = IllegalStateException.class)
    public void testIOExceptionOnRead() throws Exception {
        ClassFileLocator classFileLocator = mock(ClassFileLocator.class);
        when(classFileLocator.locate(TrivialAdvice.class.getName())).thenThrow(new IOException());
        Advice.to(TrivialAdvice.class, classFileLocator);
    }

    @Test(expected = IllegalStateException.class)
    public void testNonStaticAdvice() throws Exception {
        Advice.to(NonStaticAdvice.class);
    }

    @Test(expected = IllegalStateException.class)
    public void testAmbiguousAdvice() throws Exception {
        Advice.to(AmbiguousAdvice.class);
    }

    @Test(expected = IllegalStateException.class)
    public void testCannotBindEnterToEnter() throws Exception {
        Advice.to(EnterToEnterAdvice.class);
    }

    @Test(expected = IllegalStateException.class)
    public void testCannotBindEnterToReturn() throws Exception {
        Advice.to(EnterToReturnAdvice.class);
    }

    @Test(expected = IllegalStateException.class)
    public void testAdviceWithNonExistentArgument() throws Exception {
        new ByteBuddy()
                .redefine(Sample.class)
<<<<<<< HEAD
                .visit(new AsmVisitorWrapper.ForDeclaredMethods().writerFlags(ClassWriter.COMPUTE_MAXS).method(named(FOO), Advice.to(IllegalArgumentAdvice.class)))
=======
                .visit(Advice.to(IllegalArgumentAdvice.class).on(named(FOO)))
>>>>>>> 0dcf6acc
                .make();
    }

    @Test(expected = IllegalStateException.class)
    public void testAdviceWithNonAssignableParameterImplicit() throws Exception {
        new ByteBuddy()
                .redefine(Sample.class)
<<<<<<< HEAD
                .visit(new AsmVisitorWrapper.ForDeclaredMethods().writerFlags(ClassWriter.COMPUTE_MAXS).method(named(BAR), Advice.to(IllegalArgumentAdvice.class)))
=======
                .visit(Advice.to(IllegalArgumentAdvice.class).on(named(BAR)))
>>>>>>> 0dcf6acc
                .make();
    }

    @Test(expected = IllegalStateException.class)
    public void testAdviceWithNonAssignableParameter() throws Exception {
        new ByteBuddy()
                .redefine(Sample.class)
<<<<<<< HEAD
                .visit(new AsmVisitorWrapper.ForDeclaredMethods().writerFlags(ClassWriter.COMPUTE_MAXS).method(named(BAR), Advice.to(IllegalArgumentWritableAdvice.class)))
=======
                .visit(Advice.to(IllegalArgumentWritableAdvice.class).on(named(BAR)))
>>>>>>> 0dcf6acc
                .make();
    }

    @Test(expected = IllegalStateException.class)
    public void testAdviceWithNonEqualParameter() throws Exception {
        new ByteBuddy()
                .redefine(Sample.class)
<<<<<<< HEAD
                .visit(new AsmVisitorWrapper.ForDeclaredMethods().writerFlags(ClassWriter.COMPUTE_MAXS).method(named(BAR), Advice.to(IllegalArgumentReadOnlyAdvice.class)))
=======
                .visit(Advice.to(IllegalArgumentReadOnlyAdvice.class).on(named(BAR)))
>>>>>>> 0dcf6acc
                .make();
    }

    @Test(expected = IllegalStateException.class)
    public void testAdviceThisReferenceNonExistent() throws Exception {
        new ByteBuddy()
                .redefine(Sample.class)
<<<<<<< HEAD
                .visit(new AsmVisitorWrapper.ForDeclaredMethods().writerFlags(ClassWriter.COMPUTE_MAXS).method(named(BAZ), Advice.to(ThisReferenceAdvice.class)))
=======
                .visit(Advice.to(ThisReferenceAdvice.class).on(named(BAZ)))
>>>>>>> 0dcf6acc
                .make();
    }

    @Test(expected = IllegalStateException.class)
    public void testAdviceWithNonAssignableThisReference() throws Exception {
        new ByteBuddy()
                .redefine(Sample.class)
<<<<<<< HEAD
                .visit(new AsmVisitorWrapper.ForDeclaredMethods().writerFlags(ClassWriter.COMPUTE_MAXS).method(named(FOO), Advice.to(IllegalThisReferenceAdvice.class)))
=======
                .visit(Advice.to(IllegalThisReferenceAdvice.class).on(named(FOO)))
>>>>>>> 0dcf6acc
                .make();
    }

    @Test(expected = IllegalStateException.class)
    public void testAdviceWithNonEqualThisReference() throws Exception {
        new ByteBuddy()
                .redefine(Sample.class)
<<<<<<< HEAD
                .visit(new AsmVisitorWrapper.ForDeclaredMethods().writerFlags(ClassWriter.COMPUTE_MAXS).method(named(FOO), Advice.to(IllegalThisReferenceWritableAdvice.class)))
=======
                .visit(Advice.to(IllegalThisReferenceWritableAdvice.class).on(named(FOO)))
>>>>>>> 0dcf6acc
                .make();
    }

    @Test(expected = IllegalStateException.class)
    public void testAdviceWithNonAssignableReturnValue() throws Exception {
        new ByteBuddy()
                .redefine(Sample.class)
<<<<<<< HEAD
                .visit(new AsmVisitorWrapper.ForDeclaredMethods().writerFlags(ClassWriter.COMPUTE_MAXS).method(named(FOO + QUX), Advice.to(NonAssignableReturnAdvice.class)))
=======
                .visit(Advice.to(NonAssignableReturnAdvice.class).on(named(FOO + QUX)))
>>>>>>> 0dcf6acc
                .make();
    }

    @Test(expected = IllegalStateException.class)
    public void testAdviceWithNonAssignableReturnValueWritable() throws Exception {
        new ByteBuddy()
                .redefine(Sample.class)
<<<<<<< HEAD
                .visit(new AsmVisitorWrapper.ForDeclaredMethods().writerFlags(ClassWriter.COMPUTE_MAXS).method(named(FOO + QUX), Advice.to(NonEqualReturnWritableAdvice.class)))
=======
                .visit(Advice.to(NonEqualReturnWritableAdvice.class).on(named(FOO + QUX)))
>>>>>>> 0dcf6acc
                .make();
    }

    @Test(expected = IllegalStateException.class)
    public void testAdviceAbstractMethod() throws Exception {
        new ByteBuddy()
                .redefine(AbstractMethod.class)
<<<<<<< HEAD
                .visit(new AsmVisitorWrapper.ForDeclaredMethods().writerFlags(ClassWriter.COMPUTE_MAXS).method(named(FOO), Advice.to(TrivialAdvice.class)))
=======
                .visit(Advice.to(TrivialAdvice.class).on(named(FOO)))
>>>>>>> 0dcf6acc
                .make();
    }

    @Test(expected = IllegalStateException.class)
    public void testAdviceWithNonAssignableEnterValue() throws Exception {
        Advice.to(NonAssignableEnterAdvice.class);
    }

    @Test(expected = IllegalStateException.class)
    public void test() throws Exception {
        Advice.to(IllegalThrowableRequestAdvice.class);
    }

    @Test(expected = IllegalStateException.class)
    public void testIllegalThrowableType() throws Exception {
        Advice.to(IllegalThrowableTypeAdvice.class);
    }

    @Test(expected = IllegalStateException.class)
    public void testFieldIllegalExplicit() throws Exception {
        new ByteBuddy()
                .redefine(FieldSample.class)
                .visit(Advice.to(FieldAdviceIllegalExplicit.class).on(named(FOO)))
                .make();
    }

    @Test(expected = IllegalStateException.class)
    public void testFieldNonExistent() throws Exception {
        new ByteBuddy()
                .redefine(FieldSample.class)
                .visit(Advice.to(FieldAdviceNonExistent.class).on(named(FOO)))
                .make();
    }

    @Test(expected = IllegalStateException.class)
    public void testFieldNonAssignable() throws Exception {
        new ByteBuddy()
                .redefine(FieldSample.class)
                .visit(Advice.to(FieldAdviceNonAssignable.class).on(named(FOO)))
                .make();
    }

    @Test(expected = IllegalStateException.class)
    public void testFieldWrite() throws Exception {
        new ByteBuddy()
                .redefine(FieldSample.class)
                .visit(Advice.to(FieldAdviceWrite.class).on(named(FOO)))
                .make();
    }

    @Test
    public void testCannotInstantiateSuppressionMarker() throws Exception {
        Class<?> type = Class.forName(Advice.class.getName() + "$NoSuppression");
        assertThat(Modifier.isPrivate(type.getModifiers()), is(true));
        try {
            Constructor<?> constructor = type.getDeclaredConstructor();
            assertThat(Modifier.isPrivate(constructor.getModifiers()), is(true));
            constructor.setAccessible(true);
            constructor.newInstance();
            fail();
        } catch (InvocationTargetException exception) {
            assertThat(exception.getCause(), instanceOf(UnsupportedOperationException.class));
        }
    }

    @Test
    public void testObjectProperties() throws Exception {
        ObjectPropertyAssertion.of(Advice.class).apply();
        ObjectPropertyAssertion.of(Advice.AdviceInjectionVisitor.CodeCopier.class).applyBasic();
        ObjectPropertyAssertion.of(Advice.Dispatcher.Inactive.class).apply();
        ObjectPropertyAssertion.of(Advice.Dispatcher.Active.Resolved.OffsetMapping.Target.ForReadOnlyParameter.class).apply();
        ObjectPropertyAssertion.of(Advice.Dispatcher.Active.Resolved.OffsetMapping.Target.ForParameter.class).apply();
        ObjectPropertyAssertion.of(Advice.Dispatcher.Active.Resolved.OffsetMapping.Target.ForField.class).apply();
        final int[] value = new int[1];
        ObjectPropertyAssertion.of(Advice.Dispatcher.Active.Resolved.OffsetMapping.ForParameter.class).refine(new ObjectPropertyAssertion.Refinement<Advice.Argument>() {
            @Override
            public void apply(Advice.Argument mock) {
                when(mock.value()).thenReturn(value[0]++);
            }
        }).apply();
        ObjectPropertyAssertion.of(Advice.Dispatcher.Active.Resolved.OffsetMapping.ForParameter.Factory.class).apply();
        ObjectPropertyAssertion.of(Advice.Dispatcher.Active.Resolved.OffsetMapping.ForThisReference.class).apply();
        ObjectPropertyAssertion.of(Advice.Dispatcher.Active.Resolved.OffsetMapping.ForThisReference.Factory.class).apply();
        ObjectPropertyAssertion.of(Advice.Dispatcher.Active.Resolved.OffsetMapping.ForField.WithImplicitType.class).apply();
        ObjectPropertyAssertion.of(Advice.Dispatcher.Active.Resolved.OffsetMapping.ForField.WithExplicitType.class).apply();
        ObjectPropertyAssertion.of(Advice.Dispatcher.Active.Resolved.OffsetMapping.ForField.Factory.class).apply();
        ObjectPropertyAssertion.of(Advice.Dispatcher.Active.Resolved.OffsetMapping.ForReturnValue.class).apply();
        ObjectPropertyAssertion.of(Advice.Dispatcher.Active.Resolved.OffsetMapping.ForReturnValue.Factory.class).apply();
        ObjectPropertyAssertion.of(Advice.Dispatcher.Active.Resolved.OffsetMapping.ForThrowable.class).apply();
        ObjectPropertyAssertion.of(Advice.Dispatcher.Active.Resolved.OffsetMapping.ForEnterValue.class).apply();
        ObjectPropertyAssertion.of(Advice.Dispatcher.Active.Resolved.OffsetMapping.ForEnterValue.Factory.class).apply();
        final Iterator<Class<?>> types = Arrays.<Class<?>>asList(Object.class, String.class).iterator();
        ObjectPropertyAssertion.of(Advice.Dispatcher.Active.Resolved.OffsetMapping.Illegal.class).create(new ObjectPropertyAssertion.Creator<Class<?>>() {
            @Override
            public Class<?> create() {
                return types.next();
            }
        }).apply();
        ObjectPropertyAssertion.of(Advice.Dispatcher.Active.Resolved.ForMethodEnter.class).refine(new ObjectPropertyAssertion.Refinement<MethodDescription.InDefinedShape>() {
            @Override
            public void apply(MethodDescription.InDefinedShape mock) {
                when(mock.getParameters()).thenReturn(new ParameterList.Empty<ParameterDescription.InDefinedShape>());
            }
        }).apply();
        final Iterator<StackSize> iterator = Arrays.asList(StackSize.values()).iterator();
        ObjectPropertyAssertion.of(Advice.Dispatcher.Active.Resolved.ForMethodExit.class).refine(new ObjectPropertyAssertion.Refinement<MethodDescription.InDefinedShape>() {
            @Override
            public void apply(MethodDescription.InDefinedShape mock) {
                when(mock.getParameters()).thenReturn(new ParameterList.Empty<ParameterDescription.InDefinedShape>());
                try {
                    when(mock.getDeclaredAnnotations()).thenReturn(new AnnotationList.ForLoadedAnnotations(TrivialAdvice.class.getDeclaredMethod(EXIT).getDeclaredAnnotations()));
                } catch (Exception exception) {
                    throw new AssertionError(exception);
                }
            }
        }).refine(new ObjectPropertyAssertion.Refinement<TypeDescription>() {
            @Override
            public void apply(TypeDescription mock) {
                when(mock.getStackSize()).thenReturn(iterator.next());
            }
        }).apply();
        ObjectPropertyAssertion.of(Advice.Dispatcher.Active.CodeTranslationVisitor.SuppressionHandler.NoOp.class).apply();
        ObjectPropertyAssertion.of(Advice.Dispatcher.Active.CodeTranslationVisitor.SuppressionHandler.Suppressing.class).apply();
        ObjectPropertyAssertion.of(Advice.Dispatcher.Active.CodeTranslationVisitor.ForMethodExit.class).applyBasic();
        ObjectPropertyAssertion.of(Advice.Dispatcher.Active.CodeTranslationVisitor.ForMethodEnter.class).applyBasic();
    }

    @SuppressWarnings("unused")
    public static class Sample {

        private Object object;

        public static int enter, exit;

        public static Throwable throwable;

        public String foo() {
            return FOO;
        }

        public String foobar() {
            throw new RuntimeException();
        }

        public String bar(String argument) {
            return argument;
        }

        public String qux(String first, String second) {
            return first + second;
        }

        public static String baz() {
            return FOO;
        }

        public String quxbaz() {
            String foo = FOO, bar = BAR, qux = QUX, baz = BAZ;
            return foo + bar + qux + baz;
        }

        public void fooqux() {
            /* do nothing */
        }

        public void barbaz() {
            object.getClass(); // implicit null pointer
        }
    }

    public abstract static class AbstractMethod {

        public abstract void foo();
    }

    public static class TracableSample {

        public static int enter, exit, inside;

        public void foo() {
            inside++;
        }
    }

    @SuppressWarnings("unused")
    public static class TrivialAdvice {

        @Advice.OnMethodEnter
        private static void enter() {
            Sample.enter++;
        }

        @Advice.OnMethodExit
        private static void exit() {
            Sample.exit++;
        }
    }

    @SuppressWarnings("unused")
    public static class AdviceWithVariableValues {

        @Advice.OnMethodEnter
        private static int enter() {
            int foo = VALUE, bar = VALUE * 2;
            Sample.enter++;
            return foo + bar;
        }

        @Advice.OnMethodExit
        private static void exit(@Advice.Enter int enter, @Advice.Return String value) {
            int foo = VALUE, bar = VALUE * 2;
            if (foo + bar != enter || !value.equals(FOO + BAR + QUX + BAZ)) {
                throw new AssertionError();
            }
            Sample.exit++;
        }
    }

    @SuppressWarnings("unused")
    public static class TrivialAdviceSkipException {

        @Advice.OnMethodEnter
        private static void enter() {
            Sample.enter++;
        }

        @Advice.OnMethodExit(onThrowable = false)
        private static void exit() {
            Sample.exit++;
        }
    }

    @SuppressWarnings("unused")
    public static class ArgumentAdvice {

        public static int enter, exit;

        @Advice.OnMethodEnter
        private static void enter(String argument) {
            if (!argument.equals(BAR)) {
                throw new AssertionError();
            }
            Sample.enter++;
        }

        @Advice.OnMethodExit
        private static void exit(String argument) {
            if (!argument.equals(BAR)) {
                throw new AssertionError();
            }
            Sample.exit++;
        }
    }

    @SuppressWarnings("unused")
    public static class ArgumentAdviceExplicit {

        @Advice.OnMethodEnter
        private static void enter(@Advice.Argument(1) String argument) {
            if (!argument.equals(BAR)) {
                throw new AssertionError();
            }
            Sample.enter++;
        }

        @Advice.OnMethodExit
        private static void exit(@Advice.Argument(1) String argument) {
            if (!argument.equals(BAR)) {
                throw new AssertionError();
            }
            Sample.exit++;
        }
    }

    @SuppressWarnings("unused")
    public static class ThisReferenceAdvice {

        @Advice.OnMethodEnter
        private static void enter(@Advice.This Sample thiz) {
            if (thiz == null) {
                throw new AssertionError();
            }
            Sample.enter++;
        }

        @Advice.OnMethodExit
        private static void exit(@Advice.This Sample thiz) {
            if (thiz == null) {
                throw new AssertionError();
            }
            Sample.exit++;
        }
    }

    @SuppressWarnings("unused")
    public static class EntranceValueAdvice {

        @Advice.OnMethodEnter
        private static int enter() {
            Sample.enter++;
            return VALUE;
        }

        @Advice.OnMethodExit
        private static void exit(@Advice.Enter int value) {
            if (value != VALUE) {
                throw new AssertionError();
            }
            Sample.exit++;
        }
    }

    @SuppressWarnings("unused")
    public static class ReturnValueAdvice {

        @Advice.OnMethodExit
        private static void exit(@Advice.Return String value) {
            if (!value.equals(FOO)) {
                throw new AssertionError();
            }
            Sample.exit++;
        }
    }

    @SuppressWarnings("unused")
    public static class ObsoleteReturnValueAdvice {

        @Advice.OnMethodEnter
        private static int enter() {
            Sample.enter++;
            return VALUE;
        }
    }

    @SuppressWarnings("unused")
    public static class UnusedReturnValueAdvice {

        @Advice.OnMethodEnter
        private static int enter() {
            Sample.enter++;
            return VALUE;
        }

        @Advice.OnMethodExit
        private static void exit() {
            Sample.exit++;
        }
    }

    @SuppressWarnings("unused")
    public static class ThrowableAdvice {

        @Advice.OnMethodExit
        private static void exit(@Advice.Thrown Throwable throwable) {
            Sample.throwable = throwable;
        }
    }

    @SuppressWarnings("unused")
    public static class ThrowOnEnter {

        @Advice.OnMethodEnter
        private static void enter() {
            TracableSample.enter++;
            throw new RuntimeException();
        }

        @Advice.OnMethodExit
        private static void exit() {
            TracableSample.exit++;
        }
    }

    @SuppressWarnings("unused")
    public static class ThrowOnExit {

        @Advice.OnMethodEnter
        private static void enter() {
            TracableSample.enter++;
        }

        @Advice.OnMethodExit
        private static void exit() {
            TracableSample.exit++;
            throw new RuntimeException();
        }
    }

    @SuppressWarnings("unused")
    public static class ThrowSuppressed {

        @Advice.OnMethodEnter(suppress = RuntimeException.class)
        private static void enter() {
            TracableSample.enter++;
            throw new RuntimeException();
        }

        @Advice.OnMethodExit(suppress = RuntimeException.class)
        private static void exit() {
            TracableSample.exit++;
            throw new RuntimeException();
        }
    }

    public static class ThrowNotSuppressedOnEnter {

        @Advice.OnMethodEnter(suppress = RuntimeException.class)
        private static void enter() throws Exception {
            TracableSample.enter++;
            throw new Exception();
        }
    }

    public static class ThrowNotSuppressedOnExit {

        @Advice.OnMethodEnter(suppress = RuntimeException.class)
        private static void enter() {
            TracableSample.enter++;
            throw new RuntimeException();
        }

        @Advice.OnMethodExit(suppress = RuntimeException.class)
        private static void exit() throws Exception {
            TracableSample.exit++;
            throw new Exception();
        }
    }

    @SuppressWarnings("unused")
    public static class ThisSubstitutionAdvice {

        @Advice.OnMethodEnter
        @SuppressWarnings("all")
        private static void enter(@Advice.This(readOnly = false) Box box) {
            box = new Box(BAR);
        }
    }

    @SuppressWarnings("unused")
    public static class IllegalThisSubstitutionAdvice {

        @Advice.OnMethodEnter
        @SuppressWarnings("all")
        private static void enter(@Advice.This Box box) {
            box = new Box(BAR);
        }
    }

    @SuppressWarnings("unused")
    public static class ParameterSubstitutionAdvice {

        @Advice.OnMethodEnter
        @SuppressWarnings("all")
        private static void enter(@Advice.Argument(value = 0, readOnly = false) String value) {
            value = BAR;
        }
    }

    @SuppressWarnings("unused")
    public static class IllegalParameterSubstitutionAdvice {

        @Advice.OnMethodEnter
        @SuppressWarnings("all")
        private static void enter(@Advice.Argument(0) String value) {
            value = BAR;
        }
    }

    @SuppressWarnings("unused")
    public static class EnterSubstitutionAdvice {

        @Advice.OnMethodEnter
        private static String enter() {
            return FOO;
        }

        @Advice.OnMethodExit
        @SuppressWarnings("all")
        private static void exit(@Advice.Enter(readOnly = false) String value) {
            value = BAR;
            if (!value.equals(BAR)) {
                throw new AssertionError();
            }
        }
    }

    @SuppressWarnings("unused")
    public static class IllegalEnterSubstitutionAdvice {

        @Advice.OnMethodEnter
        private static String enter() {
            return FOO;
        }

        @Advice.OnMethodExit
        @SuppressWarnings("all")
        private static void exit(@Advice.Enter String value) {
            value = BAR;
            throw new AssertionError();
        }
    }

    @SuppressWarnings("unused")
    public static class ReturnSubstitutionAdvice {

        @Advice.OnMethodExit
        @SuppressWarnings("all")
        private static void exit(@Advice.Return(readOnly = false) String value) {
            value = BAR;
            if (!value.equals(BAR)) {
                throw new AssertionError();
            }
        }
    }

    @SuppressWarnings("unused")
    public static class IllegalReturnSubstitutionAdvice {

        @Advice.OnMethodExit
        @SuppressWarnings("all")
        private static void exit(@Advice.Return String value) {
            value = BAR;
            throw new AssertionError();
        }
    }

    public static class Box {

        public final String value;

        public Box(String value) {
            this.value = value;
        }

        public String foo() {
            return value;
        }

        public static String bar(String value) {
            return value;
        }
    }

    public static class FieldSample {

        public static int enter, exit;

        private String foo = FOO;

        public String foo() {
            return foo;
        }

        public static String bar() {
            return BAR;
        }
    }

    public static class FieldAdviceImplicit {

        @Advice.OnMethodEnter
        private static void enter(@Advice.FieldValue("foo") String foo) {
            FieldSample.enter++;
            if (!foo.equals(FOO)) {
                throw new AssertionError();
            }
        }

        @Advice.OnMethodExit
        private static void exit(@Advice.FieldValue("foo") String foo) {
            FieldSample.exit++;
            if (!foo.equals(FOO)) {
                throw new AssertionError();
            }
        }
    }

    public static class FieldAdviceExplicit {

        @Advice.OnMethodEnter
        private static void enter(@Advice.FieldValue(value = "foo", declaringType = FieldSample.class) String foo) {
            FieldSample.enter++;
            if (!foo.equals(FOO)) {
                throw new AssertionError();
            }
        }

        @Advice.OnMethodExit
        private static void exit(@Advice.FieldValue(value = "foo", declaringType = FieldSample.class) String foo) {
            FieldSample.exit++;
            if (!foo.equals(FOO)) {
                throw new AssertionError();
            }
        }
    }

    public static class FieldAdviceIllegalExplicit {

        @Advice.OnMethodEnter
        private static void enter(@Advice.FieldValue(value = "bar", declaringType = Void.class) String bar) {
            throw new AssertionError();
        }
    }

    public static class FieldAdviceNonExistent {

        @Advice.OnMethodEnter
        private static void enter(@Advice.FieldValue("bar") String bar) {
            throw new AssertionError();
        }
    }

    public static class FieldAdviceNonAssignable {

        @Advice.OnMethodEnter
        private static void enter(@Advice.FieldValue("foo") Void foo) {
            throw new AssertionError();
        }
    }

    public static class FieldAdviceWrite {

        @Advice.OnMethodEnter
        private static void enter(@Advice.FieldValue("foo") String foo) {
            foo = BAR;
        }
    }

    @SuppressWarnings("unused")
    public static class IllegalArgumentAdvice {

        @Advice.OnMethodEnter
        private static void enter(Void argument) {
            throw new AssertionError();
        }
    }

    public static class IllegalArgumentReadOnlyAdvice {

        @SuppressWarnings("unused")
        @Advice.OnMethodEnter
        private static void enter(@Advice.Argument(0) Void argument) {
            throw new AssertionError();
        }
    }

    @SuppressWarnings("unused")
    public static class IllegalArgumentWritableAdvice {

        @Advice.OnMethodEnter
        private static void enter(@Advice.Argument(value = 0, readOnly = false) Object argument) {
            throw new AssertionError();
        }
    }

    @SuppressWarnings("unused")
    public static class DuplicateAdvice {

        @Advice.OnMethodEnter
        private static void enter1() {
            throw new AssertionError();
        }

        @Advice.OnMethodEnter
        private static void enter2() {
            throw new AssertionError();
        }
    }

    @SuppressWarnings("unused")
    public static class NonStaticAdvice {

        @Advice.OnMethodEnter
        private void enter() {
            throw new AssertionError();
        }
    }

    @SuppressWarnings("unused")
    public static class IllegalThisReferenceAdvice {

        @Advice.OnMethodExit
        private static void enter(@Advice.This Void thiz) {
            throw new AssertionError();
        }
    }

    @SuppressWarnings("unused")
    public static class IllegalThisReferenceWritableAdvice {

        @Advice.OnMethodExit
        private static void enter(@Advice.This(readOnly = false) Object thiz) {
            throw new AssertionError();
        }
    }

    @SuppressWarnings("unused")
    public static class AmbiguousAdvice {

        @Advice.OnMethodEnter
        private static void enter(@Advice.Argument(0) @Advice.This Object thiz) {
            throw new AssertionError();
        }
    }

    @SuppressWarnings("unused")
    public static class EnterToEnterAdvice {

        @Advice.OnMethodEnter
        private static void enter(@Advice.Enter Object value) {
            throw new AssertionError();
        }
    }

    @SuppressWarnings("unused")
    public static class EnterToReturnAdvice {

        @Advice.OnMethodEnter
        private static void enter(@Advice.Return Object value) {
            throw new AssertionError();
        }
    }

    @SuppressWarnings("unused")
    public static class NonAssignableEnterAdvice {

        @Advice.OnMethodExit
        private static void exit(@Advice.Enter Object value) {
            throw new AssertionError();
        }
    }

    @SuppressWarnings("unused")
    public static class NonEqualEnterAdvice {

        @Advice.OnMethodExit
        private static void exit(@Advice.Enter(readOnly = false) Object value) {
            throw new AssertionError();
        }
    }

    @SuppressWarnings("unused")
    public static class NonAssignableReturnAdvice {

        @Advice.OnMethodExit
        private static void exit(@Advice.Return Void value) {
            throw new AssertionError();
        }
    }

    @SuppressWarnings("unused")
    public static class NonEqualReturnWritableAdvice {

        @Advice.OnMethodExit
        private static void exit(@Advice.Return(readOnly = false) Object value) {
            throw new AssertionError();
        }
    }

    @SuppressWarnings("unused")
    public static class IllegalThrowableRequestAdvice {

        @Advice.OnMethodExit(onThrowable = false)
        private static void exit(@Advice.Thrown Throwable value) {
            throw new AssertionError();
        }
    }

    @SuppressWarnings("unused")
    public static class IllegalThrowableTypeAdvice {

        @Advice.OnMethodExit
        private static void exit(@Advice.Thrown Object value) {
            throw new AssertionError();
        }
    }
}<|MERGE_RESOLUTION|>--- conflicted
+++ resolved
@@ -38,11 +38,7 @@
     public void testTrivialAdvice() throws Exception {
         Class<?> type = new ByteBuddy()
                 .redefine(Sample.class)
-<<<<<<< HEAD
-                .visit(new AsmVisitorWrapper.ForDeclaredMethods().writerFlags(ClassWriter.COMPUTE_MAXS).method(named(FOO), Advice.to(TrivialAdvice.class)))
-=======
                 .visit(Advice.to(TrivialAdvice.class).on(named(FOO)))
->>>>>>> 0dcf6acc
                 .make()
                 .load(null, ClassLoadingStrategy.Default.WRAPPER)
                 .getLoaded();
@@ -55,11 +51,7 @@
     public void testAdviceWithImplicitArgument() throws Exception {
         Class<?> type = new ByteBuddy()
                 .redefine(Sample.class)
-<<<<<<< HEAD
-                .visit(new AsmVisitorWrapper.ForDeclaredMethods().writerFlags(ClassWriter.COMPUTE_MAXS).method(named(BAR), Advice.to(ArgumentAdvice.class)))
-=======
                 .visit(Advice.to(ArgumentAdvice.class).on(named(BAR)))
->>>>>>> 0dcf6acc
                 .make()
                 .load(null, ClassLoadingStrategy.Default.WRAPPER)
                 .getLoaded();
@@ -72,11 +64,7 @@
     public void testAdviceWithExplicitArgument() throws Exception {
         Class<?> type = new ByteBuddy()
                 .redefine(Sample.class)
-<<<<<<< HEAD
-                .visit(new AsmVisitorWrapper.ForDeclaredMethods().writerFlags(ClassWriter.COMPUTE_MAXS).method(named(QUX), Advice.to(ArgumentAdviceExplicit.class)))
-=======
                 .visit(Advice.to(ArgumentAdviceExplicit.class).on(named(QUX)))
->>>>>>> 0dcf6acc
                 .make()
                 .load(null, ClassLoadingStrategy.Default.WRAPPER)
                 .getLoaded();
@@ -89,11 +77,7 @@
     public void testAdviceWithThisReference() throws Exception {
         Class<?> type = new ByteBuddy()
                 .redefine(Sample.class)
-<<<<<<< HEAD
-                .visit(new AsmVisitorWrapper.ForDeclaredMethods().writerFlags(ClassWriter.COMPUTE_MAXS).method(named(FOO), Advice.to(ThisReferenceAdvice.class)))
-=======
                 .visit(Advice.to(ThisReferenceAdvice.class).on(named(FOO)))
->>>>>>> 0dcf6acc
                 .make()
                 .load(null, ClassLoadingStrategy.Default.WRAPPER)
                 .getLoaded();
@@ -106,11 +90,7 @@
     public void testAdviceWithEntranceValue() throws Exception {
         Class<?> type = new ByteBuddy()
                 .redefine(Sample.class)
-<<<<<<< HEAD
-                .visit(new AsmVisitorWrapper.ForDeclaredMethods().writerFlags(ClassWriter.COMPUTE_MAXS).method(named(FOO), Advice.to(EntranceValueAdvice.class)))
-=======
                 .visit(Advice.to(EntranceValueAdvice.class).on(named(FOO)))
->>>>>>> 0dcf6acc
                 .make()
                 .load(null, ClassLoadingStrategy.Default.WRAPPER)
                 .getLoaded();
@@ -123,11 +103,7 @@
     public void testAdviceWithReturnValue() throws Exception {
         Class<?> type = new ByteBuddy()
                 .redefine(Sample.class)
-<<<<<<< HEAD
-                .visit(new AsmVisitorWrapper.ForDeclaredMethods().writerFlags(ClassWriter.COMPUTE_MAXS).method(named(FOO), Advice.to(ReturnValueAdvice.class)))
-=======
                 .visit(Advice.to(ReturnValueAdvice.class).on(named(FOO)))
->>>>>>> 0dcf6acc
                 .make()
                 .load(null, ClassLoadingStrategy.Default.WRAPPER)
                 .getLoaded();
@@ -140,11 +116,7 @@
     public void testAdviceNotSkipExceptionImplicit() throws Exception {
         Class<?> type = new ByteBuddy()
                 .redefine(Sample.class)
-<<<<<<< HEAD
-                .visit(new AsmVisitorWrapper.ForDeclaredMethods().writerFlags(ClassWriter.COMPUTE_MAXS).method(named(FOO + BAR), Advice.to(TrivialAdvice.class)))
-=======
                 .visit(Advice.to(TrivialAdvice.class).on(named(FOO + BAR)))
->>>>>>> 0dcf6acc
                 .make()
                 .load(null, ClassLoadingStrategy.Default.WRAPPER)
                 .getLoaded();
@@ -162,11 +134,7 @@
     public void testAdviceSkipExceptionImplicit() throws Exception {
         Class<?> type = new ByteBuddy()
                 .redefine(Sample.class)
-<<<<<<< HEAD
-                .visit(new AsmVisitorWrapper.ForDeclaredMethods().writerFlags(ClassWriter.COMPUTE_MAXS).method(named(FOO + BAR), Advice.to(TrivialAdviceSkipException.class)))
-=======
                 .visit(Advice.to(TrivialAdviceSkipException.class).on(named(FOO + BAR)))
->>>>>>> 0dcf6acc
                 .make()
                 .load(null, ClassLoadingStrategy.Default.WRAPPER)
                 .getLoaded();
@@ -184,11 +152,7 @@
     public void testAdviceNotSkipExceptionExplicit() throws Exception {
         Class<?> type = new ByteBuddy()
                 .redefine(Sample.class)
-<<<<<<< HEAD
-                .visit(new AsmVisitorWrapper.ForDeclaredMethods().writerFlags(ClassWriter.COMPUTE_MAXS).method(named(BAR + BAZ), Advice.to(TrivialAdvice.class)))
-=======
                 .visit(Advice.to(TrivialAdvice.class).on(named(BAR + BAZ)))
->>>>>>> 0dcf6acc
                 .make()
                 .load(null, ClassLoadingStrategy.Default.WRAPPER)
                 .getLoaded();
@@ -206,11 +170,7 @@
     public void testAdviceSkipExceptionExplicit() throws Exception {
         Class<?> type = new ByteBuddy()
                 .redefine(Sample.class)
-<<<<<<< HEAD
-                .visit(new AsmVisitorWrapper.ForDeclaredMethods().writerFlags(ClassWriter.COMPUTE_MAXS).method(named(BAR + BAZ), Advice.to(TrivialAdviceSkipException.class)))
-=======
                 .visit(Advice.to(TrivialAdviceSkipException.class).on(named(BAR + BAZ)))
->>>>>>> 0dcf6acc
                 .make()
                 .load(null, ClassLoadingStrategy.Default.WRAPPER)
                 .getLoaded();
@@ -228,11 +188,7 @@
     public void testAdviceSkipExceptionDoesNotSkipNonException() throws Exception {
         Class<?> type = new ByteBuddy()
                 .redefine(Sample.class)
-<<<<<<< HEAD
-                .visit(new AsmVisitorWrapper.ForDeclaredMethods().writerFlags(ClassWriter.COMPUTE_MAXS).method(named(FOO), Advice.to(TrivialAdviceSkipException.class)))
-=======
                 .visit(Advice.to(TrivialAdviceSkipException.class).on(named(FOO)))
->>>>>>> 0dcf6acc
                 .make()
                 .load(null, ClassLoadingStrategy.Default.WRAPPER)
                 .getLoaded();
@@ -245,11 +201,7 @@
     public void testObsoleteReturnValue() throws Exception {
         Class<?> type = new ByteBuddy()
                 .redefine(Sample.class)
-<<<<<<< HEAD
-                .visit(new AsmVisitorWrapper.ForDeclaredMethods().writerFlags(ClassWriter.COMPUTE_MAXS).method(named(FOO), Advice.to(ObsoleteReturnValueAdvice.class)))
-=======
                 .visit(Advice.to(ObsoleteReturnValueAdvice.class).on(named(FOO)))
->>>>>>> 0dcf6acc
                 .make()
                 .load(null, ClassLoadingStrategy.Default.WRAPPER)
                 .getLoaded();
@@ -262,11 +214,7 @@
     public void testUnusedReturnValue() throws Exception {
         Class<?> type = new ByteBuddy()
                 .redefine(Sample.class)
-<<<<<<< HEAD
-                .visit(new AsmVisitorWrapper.ForDeclaredMethods().writerFlags(ClassWriter.COMPUTE_MAXS).method(named(FOO), Advice.to(UnusedReturnValueAdvice.class)))
-=======
                 .visit(Advice.to(UnusedReturnValueAdvice.class).on(named(FOO)))
->>>>>>> 0dcf6acc
                 .make()
                 .load(null, ClassLoadingStrategy.Default.WRAPPER)
                 .getLoaded();
@@ -279,11 +227,7 @@
     public void testVariableMappingAdviceLarger() throws Exception {
         Class<?> type = new ByteBuddy()
                 .redefine(Sample.class)
-<<<<<<< HEAD
-                .visit(new AsmVisitorWrapper.ForDeclaredMethods().writerFlags(ClassWriter.COMPUTE_MAXS).method(named(BAR), Advice.to(AdviceWithVariableValues.class)))
-=======
                 .visit(Advice.to(AdviceWithVariableValues.class).on(named(BAR)))
->>>>>>> 0dcf6acc
                 .make()
                 .load(null, ClassLoadingStrategy.Default.WRAPPER)
                 .getLoaded();
@@ -296,11 +240,7 @@
     public void testVariableMappingInstrumentedLarger() throws Exception {
         Class<?> type = new ByteBuddy()
                 .redefine(Sample.class)
-<<<<<<< HEAD
-                .visit(new AsmVisitorWrapper.ForDeclaredMethods().writerFlags(ClassWriter.COMPUTE_MAXS).method(named(QUX + BAZ), Advice.to(AdviceWithVariableValues.class)))
-=======
                 .visit(Advice.to(AdviceWithVariableValues.class).on(named(QUX + BAZ)))
->>>>>>> 0dcf6acc
                 .make()
                 .load(null, ClassLoadingStrategy.Default.WRAPPER)
                 .getLoaded();
@@ -313,11 +253,7 @@
     public void testExceptionWhenNotThrown() throws Exception {
         Class<?> type = new ByteBuddy()
                 .redefine(Sample.class)
-<<<<<<< HEAD
-                .visit(new AsmVisitorWrapper.ForDeclaredMethods().writerFlags(ClassWriter.COMPUTE_MAXS).method(named(FOO), Advice.to(ThrowableAdvice.class)))
-=======
                 .visit(Advice.to(ThrowableAdvice.class).on(named(FOO)))
->>>>>>> 0dcf6acc
                 .make()
                 .load(null, ClassLoadingStrategy.Default.WRAPPER)
                 .getLoaded();
@@ -329,11 +265,7 @@
     public void testExceptionWhenThrown() throws Exception {
         Class<?> type = new ByteBuddy()
                 .redefine(Sample.class)
-<<<<<<< HEAD
-                .visit(new AsmVisitorWrapper.ForDeclaredMethods().writerFlags(ClassWriter.COMPUTE_MAXS).method(named(FOO + BAR), Advice.to(ThrowableAdvice.class)))
-=======
                 .visit(Advice.to(ThrowableAdvice.class).on(named(FOO + BAR)))
->>>>>>> 0dcf6acc
                 .make()
                 .load(null, ClassLoadingStrategy.Default.WRAPPER)
                 .getLoaded();
@@ -350,11 +282,7 @@
     public void testAdviceThrowOnEnter() throws Exception {
         Class<?> type = new ByteBuddy()
                 .redefine(TracableSample.class)
-<<<<<<< HEAD
-                .visit(new AsmVisitorWrapper.ForDeclaredMethods().writerFlags(ClassWriter.COMPUTE_MAXS).method(named(FOO), Advice.to(ThrowOnEnter.class)))
-=======
                 .visit(Advice.to(ThrowOnEnter.class).on(named(FOO)))
->>>>>>> 0dcf6acc
                 .make()
                 .load(null, ClassLoadingStrategy.Default.WRAPPER)
                 .getLoaded();
@@ -373,11 +301,7 @@
     public void testAdviceThrowOnExit() throws Exception {
         Class<?> type = new ByteBuddy()
                 .redefine(TracableSample.class)
-<<<<<<< HEAD
-                .visit(new AsmVisitorWrapper.ForDeclaredMethods().writerFlags(ClassWriter.COMPUTE_MAXS).method(named(FOO), Advice.to(ThrowOnExit.class)))
-=======
                 .visit(Advice.to(ThrowOnExit.class).on(named(FOO)))
->>>>>>> 0dcf6acc
                 .make()
                 .load(null, ClassLoadingStrategy.Default.WRAPPER)
                 .getLoaded();
@@ -396,11 +320,7 @@
     public void testAdviceThrowSuppressed() throws Exception {
         Class<?> type = new ByteBuddy()
                 .redefine(TracableSample.class)
-<<<<<<< HEAD
-                .visit(new AsmVisitorWrapper.ForDeclaredMethods().writerFlags(ClassWriter.COMPUTE_MAXS).method(named(FOO), Advice.to(ThrowSuppressed.class)))
-=======
                 .visit(Advice.to(ThrowSuppressed.class).on(named(FOO)))
->>>>>>> 0dcf6acc
                 .make()
                 .load(null, ClassLoadingStrategy.Default.WRAPPER)
                 .getLoaded();
@@ -414,11 +334,7 @@
     public void testAdviceThrowNotSuppressedOnEnter() throws Exception {
         Class<?> type = new ByteBuddy()
                 .redefine(TracableSample.class)
-<<<<<<< HEAD
-                .visit(new AsmVisitorWrapper.ForDeclaredMethods().writerFlags(ClassWriter.COMPUTE_MAXS).method(named(FOO), Advice.to(ThrowNotSuppressedOnEnter.class)))
-=======
                 .visit(Advice.to(ThrowNotSuppressedOnEnter.class).on(named(FOO)))
->>>>>>> 0dcf6acc
                 .make()
                 .load(null, ClassLoadingStrategy.Default.WRAPPER)
                 .getLoaded();
@@ -437,11 +353,7 @@
     public void testAdviceThrowNotSuppressedOnExit() throws Exception {
         Class<?> type = new ByteBuddy()
                 .redefine(TracableSample.class)
-<<<<<<< HEAD
-                .visit(new AsmVisitorWrapper.ForDeclaredMethods().writerFlags(ClassWriter.COMPUTE_MAXS).method(named(FOO), Advice.to(ThrowNotSuppressedOnExit.class)))
-=======
                 .visit(Advice.to(ThrowNotSuppressedOnExit.class).on(named(FOO)))
->>>>>>> 0dcf6acc
                 .make()
                 .load(null, ClassLoadingStrategy.Default.WRAPPER)
                 .getLoaded();
@@ -460,11 +372,7 @@
     public void testThisValueSubstitution() throws Exception {
         Class<?> type = new ByteBuddy()
                 .redefine(Box.class)
-<<<<<<< HEAD
-                .visit(new AsmVisitorWrapper.ForDeclaredMethods().writerFlags(ClassWriter.COMPUTE_MAXS).method(named(FOO), Advice.to(ThisSubstitutionAdvice.class)))
-=======
                 .visit(Advice.to(ThisSubstitutionAdvice.class).on(named(FOO)))
->>>>>>> 0dcf6acc
                 .make()
                 .load(null, ClassLoadingStrategy.Default.WRAPPER)
                 .getLoaded();
@@ -475,11 +383,7 @@
     public void testIllegalThisValueSubstitution() throws Exception {
         new ByteBuddy()
                 .redefine(Box.class)
-<<<<<<< HEAD
-                .visit(new AsmVisitorWrapper.ForDeclaredMethods().writerFlags(ClassWriter.COMPUTE_MAXS).method(named(FOO), Advice.to(IllegalThisSubstitutionAdvice.class)))
-=======
                 .visit(Advice.to(IllegalThisSubstitutionAdvice.class).on(named(FOO)))
->>>>>>> 0dcf6acc
                 .make();
     }
 
@@ -487,11 +391,7 @@
     public void testParameterValueSubstitution() throws Exception {
         Class<?> type = new ByteBuddy()
                 .redefine(Box.class)
-<<<<<<< HEAD
-                .visit(new AsmVisitorWrapper.ForDeclaredMethods().writerFlags(ClassWriter.COMPUTE_MAXS).method(named(BAR), Advice.to(ParameterSubstitutionAdvice.class)))
-=======
                 .visit(Advice.to(ParameterSubstitutionAdvice.class).on(named(BAR)))
->>>>>>> 0dcf6acc
                 .make()
                 .load(null, ClassLoadingStrategy.Default.WRAPPER)
                 .getLoaded();
@@ -502,11 +402,7 @@
     public void testIllegalParameterValueSubstitution() throws Exception {
         new ByteBuddy()
                 .redefine(Box.class)
-<<<<<<< HEAD
-                .visit(new AsmVisitorWrapper.ForDeclaredMethods().writerFlags(ClassWriter.COMPUTE_MAXS).method(named(BAR), Advice.to(IllegalParameterSubstitutionAdvice.class)))
-=======
                 .visit(Advice.to(IllegalParameterSubstitutionAdvice.class).on(named(BAR)))
->>>>>>> 0dcf6acc
                 .make();
     }
 
@@ -514,11 +410,7 @@
     public void testReturnValueSubstitution() throws Exception {
         Class<?> type = new ByteBuddy()
                 .redefine(Sample.class)
-<<<<<<< HEAD
-                .visit(new AsmVisitorWrapper.ForDeclaredMethods().writerFlags(ClassWriter.COMPUTE_MAXS).method(named(BAR), Advice.to(ReturnSubstitutionAdvice.class)))
-=======
                 .visit(Advice.to(ReturnSubstitutionAdvice.class).on(named(BAR)))
->>>>>>> 0dcf6acc
                 .make()
                 .load(null, ClassLoadingStrategy.Default.WRAPPER)
                 .getLoaded();
@@ -529,11 +421,7 @@
     public void testIllegalReturnValueSubstitution() throws Exception {
         new ByteBuddy()
                 .redefine(Sample.class)
-<<<<<<< HEAD
-                .visit(new AsmVisitorWrapper.ForDeclaredMethods().writerFlags(ClassWriter.COMPUTE_MAXS).method(named(FOO), Advice.to(IllegalReturnSubstitutionAdvice.class)))
-=======
                 .visit(Advice.to(IllegalReturnSubstitutionAdvice.class).on(named(FOO)))
->>>>>>> 0dcf6acc
                 .make();
     }
 
@@ -541,11 +429,7 @@
     public void testEnterValueSubstitution() throws Exception {
         Class<?> type = new ByteBuddy()
                 .redefine(Sample.class)
-<<<<<<< HEAD
-                .visit(new AsmVisitorWrapper.ForDeclaredMethods().writerFlags(ClassWriter.COMPUTE_MAXS).method(named(FOO), Advice.to(EnterSubstitutionAdvice.class)))
-=======
                 .visit(Advice.to(EnterSubstitutionAdvice.class).on(named(FOO)))
->>>>>>> 0dcf6acc
                 .make()
                 .load(null, ClassLoadingStrategy.Default.WRAPPER)
                 .getLoaded();
@@ -556,11 +440,7 @@
     public void testIllegalEnterValueSubstitution() throws Exception {
         new ByteBuddy()
                 .redefine(Sample.class)
-<<<<<<< HEAD
-                .visit(new AsmVisitorWrapper.ForDeclaredMethods().writerFlags(ClassWriter.COMPUTE_MAXS).method(named(BAR), Advice.to(IllegalEnterSubstitutionAdvice.class)))
-=======
                 .visit(Advice.to(IllegalEnterSubstitutionAdvice.class).on(named(BAR)))
->>>>>>> 0dcf6acc
                 .make();
     }
 
@@ -631,11 +511,7 @@
     public void testAdviceWithNonExistentArgument() throws Exception {
         new ByteBuddy()
                 .redefine(Sample.class)
-<<<<<<< HEAD
-                .visit(new AsmVisitorWrapper.ForDeclaredMethods().writerFlags(ClassWriter.COMPUTE_MAXS).method(named(FOO), Advice.to(IllegalArgumentAdvice.class)))
-=======
                 .visit(Advice.to(IllegalArgumentAdvice.class).on(named(FOO)))
->>>>>>> 0dcf6acc
                 .make();
     }
 
@@ -643,11 +519,7 @@
     public void testAdviceWithNonAssignableParameterImplicit() throws Exception {
         new ByteBuddy()
                 .redefine(Sample.class)
-<<<<<<< HEAD
-                .visit(new AsmVisitorWrapper.ForDeclaredMethods().writerFlags(ClassWriter.COMPUTE_MAXS).method(named(BAR), Advice.to(IllegalArgumentAdvice.class)))
-=======
                 .visit(Advice.to(IllegalArgumentAdvice.class).on(named(BAR)))
->>>>>>> 0dcf6acc
                 .make();
     }
 
@@ -655,11 +527,7 @@
     public void testAdviceWithNonAssignableParameter() throws Exception {
         new ByteBuddy()
                 .redefine(Sample.class)
-<<<<<<< HEAD
-                .visit(new AsmVisitorWrapper.ForDeclaredMethods().writerFlags(ClassWriter.COMPUTE_MAXS).method(named(BAR), Advice.to(IllegalArgumentWritableAdvice.class)))
-=======
                 .visit(Advice.to(IllegalArgumentWritableAdvice.class).on(named(BAR)))
->>>>>>> 0dcf6acc
                 .make();
     }
 
@@ -667,11 +535,7 @@
     public void testAdviceWithNonEqualParameter() throws Exception {
         new ByteBuddy()
                 .redefine(Sample.class)
-<<<<<<< HEAD
-                .visit(new AsmVisitorWrapper.ForDeclaredMethods().writerFlags(ClassWriter.COMPUTE_MAXS).method(named(BAR), Advice.to(IllegalArgumentReadOnlyAdvice.class)))
-=======
                 .visit(Advice.to(IllegalArgumentReadOnlyAdvice.class).on(named(BAR)))
->>>>>>> 0dcf6acc
                 .make();
     }
 
@@ -679,11 +543,7 @@
     public void testAdviceThisReferenceNonExistent() throws Exception {
         new ByteBuddy()
                 .redefine(Sample.class)
-<<<<<<< HEAD
-                .visit(new AsmVisitorWrapper.ForDeclaredMethods().writerFlags(ClassWriter.COMPUTE_MAXS).method(named(BAZ), Advice.to(ThisReferenceAdvice.class)))
-=======
                 .visit(Advice.to(ThisReferenceAdvice.class).on(named(BAZ)))
->>>>>>> 0dcf6acc
                 .make();
     }
 
@@ -691,11 +551,7 @@
     public void testAdviceWithNonAssignableThisReference() throws Exception {
         new ByteBuddy()
                 .redefine(Sample.class)
-<<<<<<< HEAD
-                .visit(new AsmVisitorWrapper.ForDeclaredMethods().writerFlags(ClassWriter.COMPUTE_MAXS).method(named(FOO), Advice.to(IllegalThisReferenceAdvice.class)))
-=======
                 .visit(Advice.to(IllegalThisReferenceAdvice.class).on(named(FOO)))
->>>>>>> 0dcf6acc
                 .make();
     }
 
@@ -703,11 +559,7 @@
     public void testAdviceWithNonEqualThisReference() throws Exception {
         new ByteBuddy()
                 .redefine(Sample.class)
-<<<<<<< HEAD
-                .visit(new AsmVisitorWrapper.ForDeclaredMethods().writerFlags(ClassWriter.COMPUTE_MAXS).method(named(FOO), Advice.to(IllegalThisReferenceWritableAdvice.class)))
-=======
                 .visit(Advice.to(IllegalThisReferenceWritableAdvice.class).on(named(FOO)))
->>>>>>> 0dcf6acc
                 .make();
     }
 
@@ -715,11 +567,7 @@
     public void testAdviceWithNonAssignableReturnValue() throws Exception {
         new ByteBuddy()
                 .redefine(Sample.class)
-<<<<<<< HEAD
-                .visit(new AsmVisitorWrapper.ForDeclaredMethods().writerFlags(ClassWriter.COMPUTE_MAXS).method(named(FOO + QUX), Advice.to(NonAssignableReturnAdvice.class)))
-=======
                 .visit(Advice.to(NonAssignableReturnAdvice.class).on(named(FOO + QUX)))
->>>>>>> 0dcf6acc
                 .make();
     }
 
@@ -727,11 +575,7 @@
     public void testAdviceWithNonAssignableReturnValueWritable() throws Exception {
         new ByteBuddy()
                 .redefine(Sample.class)
-<<<<<<< HEAD
-                .visit(new AsmVisitorWrapper.ForDeclaredMethods().writerFlags(ClassWriter.COMPUTE_MAXS).method(named(FOO + QUX), Advice.to(NonEqualReturnWritableAdvice.class)))
-=======
                 .visit(Advice.to(NonEqualReturnWritableAdvice.class).on(named(FOO + QUX)))
->>>>>>> 0dcf6acc
                 .make();
     }
 
@@ -739,11 +583,7 @@
     public void testAdviceAbstractMethod() throws Exception {
         new ByteBuddy()
                 .redefine(AbstractMethod.class)
-<<<<<<< HEAD
-                .visit(new AsmVisitorWrapper.ForDeclaredMethods().writerFlags(ClassWriter.COMPUTE_MAXS).method(named(FOO), Advice.to(TrivialAdvice.class)))
-=======
                 .visit(Advice.to(TrivialAdvice.class).on(named(FOO)))
->>>>>>> 0dcf6acc
                 .make();
     }
 
@@ -812,7 +652,7 @@
     @Test
     public void testObjectProperties() throws Exception {
         ObjectPropertyAssertion.of(Advice.class).apply();
-        ObjectPropertyAssertion.of(Advice.AdviceInjectionVisitor.CodeCopier.class).applyBasic();
+        ObjectPropertyAssertion.of(Advice.AdviceVisitor.CodeCopier.class).applyBasic();
         ObjectPropertyAssertion.of(Advice.Dispatcher.Inactive.class).apply();
         ObjectPropertyAssertion.of(Advice.Dispatcher.Active.Resolved.OffsetMapping.Target.ForReadOnlyParameter.class).apply();
         ObjectPropertyAssertion.of(Advice.Dispatcher.Active.Resolved.OffsetMapping.Target.ForParameter.class).apply();
@@ -867,8 +707,8 @@
         }).apply();
         ObjectPropertyAssertion.of(Advice.Dispatcher.Active.CodeTranslationVisitor.SuppressionHandler.NoOp.class).apply();
         ObjectPropertyAssertion.of(Advice.Dispatcher.Active.CodeTranslationVisitor.SuppressionHandler.Suppressing.class).apply();
-        ObjectPropertyAssertion.of(Advice.Dispatcher.Active.CodeTranslationVisitor.ForMethodExit.class).applyBasic();
-        ObjectPropertyAssertion.of(Advice.Dispatcher.Active.CodeTranslationVisitor.ForMethodEnter.class).applyBasic();
+        ObjectPropertyAssertion.of(Advice.Dispatcher.Active.CodeTranslationVisitor.ReturnValueDiscarding.class).applyBasic();
+        ObjectPropertyAssertion.of(Advice.Dispatcher.Active.CodeTranslationVisitor.ReturnValueRetaining.class).applyBasic();
     }
 
     @SuppressWarnings("unused")
